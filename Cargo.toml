--- conflicted
+++ resolved
@@ -18,11 +18,5 @@
 [dev-dependencies]
 bevy = "0.6"
 
-<<<<<<< HEAD
 [workspace]
-members = ["bevy_console_derive", "bevy_console_parser"]
-=======
-[dependencies]
-bevy_egui = "0"
-bevy = { version = "0.6.1", default-features = false }
->>>>>>> 7ccf6cc4
+members = ["bevy_console_derive", "bevy_console_parser"]